--- conflicted
+++ resolved
@@ -11,14 +11,10 @@
     }
   },
   "host": {
-<<<<<<< HEAD
     "api": "https://api.opencollective.com",
     "webapp": "https://app.opencollective.com"
-=======
-    "api": "https://opencollective-prod.herokuapp.com"
   },
   "stripe": {
     "redirectUri": "https://opencollective-prod-api.herokuapp.com/stripe/oauth/callback"
->>>>>>> f24fc98b
   }
 }