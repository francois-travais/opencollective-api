// Test tools
import app from '../server/index';
import sinon from 'sinon';
import moment from 'moment';
import request from 'supertest-as-promised';
import { expect } from 'chai';
import * as utils from './utils';
import models from '../server/models';
import virtualcard from '../server/paymentProviders/opencollective/virtualcard';
import * as store from './features/support/stores';
import emailLib from '../server/lib/email';

const ORDER_TOTAL_AMOUNT = 5000;
const STRIPE_FEE_STUBBED_VALUE = 300;

const createPaymentMethodQuery = `
  mutation createPaymentMethod($amount: Int!, $CollectiveId: Int!, $PaymentMethodId: Int, $description: String, $expiryDate: String, $type: String!, $currency: String!) {
    createPaymentMethod(amount: $amount, CollectiveId: $CollectiveId, PaymentMethodId: $PaymentMethodId, description: $description, expiryDate: $expiryDate, type:  $type, currency: $currency) {
      id
    }
  }
`;
const claimPaymentMethodQuery = `
  mutation claimPaymentMethod($user: UserInputType, $code: String!) {
    claimPaymentMethod(user: $user, code: $code) {
      id
      SourcePaymentMethodId
      expiryDate
      collective {
        id
        slug
        name
        twitterHandle
      }
    }
  }
`;
const createOrderQuery = `
  mutation createOrder($order: OrderInputType!) {
    createOrder(order: $order) {
      id
      fromCollective {
        id
        slug
      }
      collective {
        id
        slug
      }
      subscription {
        id
        amount
        interval
        isActive
        stripeSubscriptionId
      }
      totalAmount
      currency
      description
    }
  }
`;

describe('opencollective.virtualcard', () => {
  let sandbox, sendEmailSpy;

  beforeEach(() => {
    sandbox = sinon.createSandbox();
    sendEmailSpy = sandbox.spy(emailLib, 'sendMessage');
    // And given that the endpoint for creating customers on Stripe
    // is patched
    utils.stubStripeCreate(sandbox, {
      charge: { currency: 'usd', status: 'succeeded' },
    });
    // And given the stripe stuff that depends on values in the
    // order struct is patch. It's here and not on each test because
    // the `totalAmount' field doesn't change throught the tests.
    utils.stubStripeBalance(
      sandbox,
      ORDER_TOTAL_AMOUNT,
      'usd',
      0,
      STRIPE_FEE_STUBBED_VALUE,
    ); // This is the payment processor fee.
  });

  afterEach(() => sandbox.restore());

  describe('paymentProviders.opencollective.virtualcard', () => {
    describe('#create', async () => {
      let collective1, user1;

      before(() => utils.resetTestDB());
      before('create collective1(currency USD, No Host)', () =>
        models.Collective.create({
          name: 'collective1',
          currency: 'USD',
          isActive: true,
        }).then(c => (collective1 = c)),
      );
      before('creates User 1', () =>
        models.User.createUserWithCollective({ name: 'User 1' }).then(
          u => (user1 = u),
        ),
      );
      before('user1 to become Admin of collective1', () =>
        models.Member.create({
          CreatedByUserId: user1.id,
          MemberCollectiveId: user1.CollectiveId,
          CollectiveId: collective1.id,
          role: 'ADMIN',
        }),
      );
      before('create a payment method', () =>
        models.PaymentMethod.create({
          name: '4242',
          service: 'stripe',
          type: 'creditcard',
          token: 'tok_123456781234567812345678',
          CollectiveId: collective1.id,
          monthlyLimitPerMember: null,
        }),
      );

      it('should create a U$100 virtual card payment method', async () => {
        const args = {
          description: 'virtual card test',
          CollectiveId: collective1.id,
          amount: 10000,
          currency: 'USD',
        };
        const paymentMethod = await virtualcard.create(args);
        expect(paymentMethod).to.exist;
        expect(paymentMethod.CollectiveId).to.be.equal(collective1.id);
        expect(paymentMethod.initialBalance).to.be.equal(args.amount);
        expect(paymentMethod.service).to.be.equal('opencollective');
        expect(paymentMethod.type).to.be.equal('virtualcard');
        expect(
          moment(paymentMethod.expiryDate).format('YYYY-MM-DD'),
        ).to.be.equal(
          moment()
            .add(3, 'months')
            .format('YYYY-MM-DD'),
        );
      });
    }); /** End Of "#create" */

    describe('#claim', async () => {
      let collective1, paymentMethod1, virtualCardPaymentMethod;

      before(() => utils.resetTestDB());
      before('create collective1(currency USD, No Host)', () =>
        models.Collective.create({
          name: 'collective1',
          currency: 'USD',
          isActive: true,
        }).then(c => (collective1 = c)),
      );
      before('create a credit card payment method', () =>
        models.PaymentMethod.create({
          name: '4242',
          service: 'stripe',
          type: 'creditcard',
          token: 'tok_123456781234567812345678',
          CollectiveId: collective1.id,
          monthlyLimitPerMember: null,
        }).then(pm => (paymentMethod1 = pm)),
      );

      before('create a virtual card payment method', () =>
        virtualcard
          .create({
            description: 'virtual card test',
            CollectiveId: collective1.id,
            amount: 10000,
            currency: 'USD',
          })
          .then(pm => (virtualCardPaymentMethod = pm)),
      );

      it('new User should claim a virtual card', async () => {
        // setting correct code to claim virtual card by new User
        const virtualCardCode = virtualCardPaymentMethod.uuid.substring(0, 8);
        const args = {
          user: { email: 'new@user.com' },
          code: virtualCardCode,
        };
        // claim virtual
        const paymentMethod = await virtualcard.claim(args);
        // payment method should exist
        expect(paymentMethod).to.exist;
        // then paymentMethod SourcePaymentMethodId should be paymentMethod1.id(the PM of the organization collective1)
        expect(paymentMethod.SourcePaymentMethodId).to.be.equal(
          paymentMethod1.id,
        );
        // and collective id of "original" virtual card should be different than the one returned
        expect(virtualCardPaymentMethod.CollectiveId).not.to.be.equal(
          paymentMethod.CollectiveId,
        );
        // then find collective of created user
        const userCollective = await models.Collective.findById(
          paymentMethod.CollectiveId,
        );
        // then find the user
        const user = await models.User.findOne({
          where: {
            CollectiveId: userCollective.id,
          },
        });
        // then check if the user email matches the email on the argument used on the claim
        expect(user.email).to.be.equal(args.user.email);
        // then check if both have the same uuid
        expect(paymentMethod.uuid).not.to.be.equal(virtualCardPaymentMethod.id);
        // and check if both have the same expiry
        expect(moment(paymentMethod.expiryDate).format()).to.be.equal(
          moment(virtualCardPaymentMethod.expiryDate).format(),
        );
      });
    }); /** End Of "#claim" */

    describe('#processOrder', async () => {
      let host1,
        collective1,
        collective2,
        paymentMethod1,
        virtualCardPaymentMethod,
        user,
        userCollective;

      before(() => utils.resetTestDB());
<<<<<<< HEAD
      before('create Host 1(USD)', () => models.Collective.create({ name: 'Host 1', currency: 'USD', isActive: true }).then(c => {
        host1 = c;
        // Create stripe connected account to host
        return store.stripeConnectedAccount(host1.id);
      }));

      before('create collective1', () => models.Collective.create({ name: 'collective1', currency: 'USD', HostCollectiveId: host1.id, isActive: true }).then(c => collective1 = c));
      before('create collective2', () => models.Collective.create({ name: 'collective2', currency: 'USD', HostCollectiveId: host1.id, isActive: true }).then(c => collective2 = c));
      before('create a credit card payment method', () => models.PaymentMethod.create({
        name: '4242',
        service: 'stripe',
        type: 'creditcard',
        token: 'tok_123456781234567812345678',
        CollectiveId: collective1.id,
        monthlyLimitPerMember: null,
      }).then(pm => paymentMethod1 = pm));

      before('create a virtual card payment method', () => virtualcard.create({
        description: 'virtual card test',
        CollectiveId: collective1.id,
        amount: 10000,
        currency: 'USD',
      }).then(pm => virtualCardPaymentMethod = pm));

      before('new user claims a virtual card', () => virtualcard.claim({
        user: { email: 'new@user.com' },
        code: virtualCardPaymentMethod.uuid.substring(0,8),
      }).then(async (pm) => {
        virtualCardPaymentMethod = await models.PaymentMethod.findById(pm.id);
        userCollective = await models.Collective.findById(virtualCardPaymentMethod.CollectiveId);
        user = await models.User.findOne({
          where: {
            CollectiveId: userCollective.id,
          },
        });
      }));
=======
      before('create Host 1(USD)', () =>
        models.Collective.create({
          name: 'Host 1',
          currency: 'USD',
          isActive: true,
        }).then(c => {
          host1 = c;
          // Create stripe connected account to host
          return store.stripeConnectedAccount(host1.id);
        }),
      );

      before('create collective1', () =>
        models.Collective.create({
          name: 'collective1',
          currency: 'USD',
          HostCollectiveId: host1.id,
          isActive: true,
        }).then(c => (collective1 = c)),
      );
      before('create collective2', () =>
        models.Collective.create({
          name: 'collective2',
          currency: 'USD',
          HostCollectiveId: host1.id,
          isActive: true,
        }).then(c => (collective2 = c)),
      );
      before('create a credit card payment method', () =>
        models.PaymentMethod.create({
          name: '4242',
          service: 'stripe',
          type: 'creditcard',
          token: 'tok_123456781234567812345678',
          CollectiveId: collective1.id,
          monthlyLimitPerMember: null,
        }).then(pm => (paymentMethod1 = pm)),
      );

      before('create a virtual card payment method', () =>
        virtualcard
          .create({
            description: 'virtual card test',
            CollectiveId: collective1.id,
            amount: 10000,
            currency: 'USD',
          })
          .then(pm => (virtualCardPaymentMethod = pm)),
      );

      before('new user claims a virtual card', () =>
        virtualcard
          .claim({
            email: 'new@user.com',
            code: virtualCardPaymentMethod.uuid.substring(0, 8),
          })
          .then(async pm => {
            virtualCardPaymentMethod = await models.PaymentMethod.findById(
              pm.id,
            );
            userCollective = await models.Collective.findById(
              virtualCardPaymentMethod.CollectiveId,
            );
            user = await models.User.findOne({
              where: {
                CollectiveId: userCollective.id,
              },
            });
          }),
      );
>>>>>>> 6849b073

      it('Order should NOT be executed because its amount exceeds the balance of the virtual card', async () => {
        expect(virtualCardPaymentMethod.SourcePaymentMethodId).to.be.equal(
          paymentMethod1.id,
        );
        const order = await models.Order.create({
          CreatedByUserId: user.id,
          FromCollectiveId: userCollective.id,
          CollectiveId: collective2.id,
          PaymentMethodId: virtualCardPaymentMethod.id,
          totalAmount: 10000000,
          currency: 'USD',
        });
        order.fromCollective = userCollective;
        order.collective = collective2;
        order.createdByUser = user;
        order.paymentMethod = virtualCardPaymentMethod;

        try {
          await virtualcard.processOrder(order);
          throw Error('Process should not be executed...');
        } catch (error) {
          expect(error).to.exist;
          expect(error.toString()).to.contain('Order amount exceeds balance');
        }
      });

      it('Process order of a virtual card', async () => {
        const order = await models.Order.create({
          CreatedByUserId: user.id,
          FromCollectiveId: userCollective.id,
          CollectiveId: collective2.id,
          PaymentMethodId: virtualCardPaymentMethod.id,
          totalAmount: ORDER_TOTAL_AMOUNT,
          currency: 'USD',
        });
        order.fromCollective = userCollective;
        order.collective = collective2;
        order.createdByUser = user;
        order.paymentMethod = virtualCardPaymentMethod;

        // checking if transaction generated(CREDIT) matches the correct payment method
        // amount, currency and collectives...
        const creditTransaction = await virtualcard.processOrder(order);
        expect(creditTransaction.type).to.be.equal('CREDIT');
        expect(creditTransaction.PaymentMethodId).to.be.equal(
          virtualCardPaymentMethod.id,
        );
        expect(creditTransaction.FromCollectiveId).to.be.equal(
          userCollective.id,
        );
        expect(creditTransaction.CollectiveId).to.be.equal(collective2.id);
        expect(creditTransaction.amount).to.be.equal(ORDER_TOTAL_AMOUNT);
        expect(creditTransaction.amountInHostCurrency).to.be.equal(
          ORDER_TOTAL_AMOUNT,
        );
        expect(creditTransaction.currency).to.be.equal('USD');
        expect(creditTransaction.hostCurrency).to.be.equal('USD');
        // checking balance of virtual card(should be initial balance - order amount)
        const virtualCardCurrentBalance = await virtualcard.getBalance(
          virtualCardPaymentMethod,
        );
        expect(virtualCardCurrentBalance.amount).to.be.equal(
          virtualCardPaymentMethod.initialBalance - ORDER_TOTAL_AMOUNT,
        );
      });
    }); /** End Of "#processOrder" */
  }); /** End Of "paymentProviders.opencollective.virtualcard" */

  describe('graphql.mutations.paymentMethods.virtualcard', () => {
    describe('#create', async () => {
      let collective1, user1;

      before(() => utils.resetTestDB());
      before('create collective1(currency USD, No Host)', () =>
        models.Collective.create({
          name: 'collective1',
          currency: 'USD',
          isActive: true,
        }).then(c => (collective1 = c)),
      );
      before('creates User 1', () =>
        models.User.createUserWithCollective({ name: 'User 1' }).then(
          u => (user1 = u),
        ),
      );
      before('user1 to become Admin of collective1', () =>
        models.Member.create({
          CreatedByUserId: user1.id,
          MemberCollectiveId: user1.CollectiveId,
          CollectiveId: collective1.id,
          role: 'ADMIN',
        }),
      );

      before('create a payment method', () =>
        models.PaymentMethod.create({
          name: '4242',
          service: 'stripe',
          type: 'creditcard',
          token: 'tok_123456781234567812345678',
          CollectiveId: collective1.id,
          monthlyLimitPerMember: null,
        }),
      );

      it('should fail creating a virtual card because there is no currency defined', async () => {
        const args = {
          type: 'virtualcard',
          CollectiveId: collective1.id,
          amount: 10000,
        };
        // call graphql mutation
        const gqlResult = await utils.graphqlQuery(
          createPaymentMethodQuery,
          args,
          user1,
        );
        expect(gqlResult.errors[0]).to.exist;
        expect(gqlResult.errors[0].toString()).to.contain('not provided');
      }); /** End of "should fail creating a virtual card because there is no currency defined" */

      it('should create a U$100 virtual card payment method', async () => {
        const args = {
          type: 'virtualcard',
          CollectiveId: collective1.id,
          amount: 10000,
          currency: 'USD',
        };
        // call graphql mutation
        const gqlResult = await utils.graphqlQuery(
          createPaymentMethodQuery,
          args,
          user1,
        );

        gqlResult.errors && console.error(gqlResult.errors[0]);
        expect(gqlResult.errors).to.be.empty;
        const paymentMethod = await models.PaymentMethod.findById(
          gqlResult.data.createPaymentMethod.id,
        );
        expect(paymentMethod).to.exist;
        expect(paymentMethod.CreatedByUserId).to.be.equal(user1.id);
        expect(paymentMethod.CollectiveId).to.be.equal(collective1.id);
        expect(paymentMethod.initialBalance).to.be.equal(args.amount);
        expect(paymentMethod.service).to.be.equal('opencollective');
        expect(paymentMethod.type).to.be.equal('virtualcard');
        expect(
          moment(paymentMethod.expiryDate).format('YYYY-MM-DD'),
        ).to.be.equal(
          moment()
            .add(3, 'months')
            .format('YYYY-MM-DD'),
        );
      }); /** End of "should create a U$100 virtual card payment method" */
    }); /** End Of "#create" */

    describe('#claim', async () => {
      let collective1, paymentMethod1, virtualCardPaymentMethod;

      before(() => utils.resetTestDB());
<<<<<<< HEAD
      before('create collective1(currency USD, No Host)', () => models.Collective.create({
        name: 'collective1',
        currency: 'USD',
        image: 'https://cldup.com/rdmBCmH20l.png',
        isActive: true
      }).then(c => collective1 = c));
      before('create a credit card payment method', () => models.PaymentMethod.create({
        name: '4242',
        service: 'stripe',
        type: 'creditcard',
        token: 'tok_123456781234567812345678',
        CollectiveId: collective1.id,
        monthlyLimitPerMember: null,
      }).then(pm => paymentMethod1 = pm));

      beforeEach('create a virtual card payment method', () => virtualcard.create({
        description: 'virtual card test',
        CollectiveId: collective1.id,
        amount: 10000,
        currency: 'USD',
      }).then(pm => virtualCardPaymentMethod = pm));
=======
      before('create collective1(currency USD, No Host)', () =>
        models.Collective.create({
          name: 'collective1',
          currency: 'USD',
          isActive: true,
        }).then(c => (collective1 = c)),
      );
      before('create a credit card payment method', () =>
        models.PaymentMethod.create({
          name: '4242',
          service: 'stripe',
          type: 'creditcard',
          token: 'tok_123456781234567812345678',
          CollectiveId: collective1.id,
          monthlyLimitPerMember: null,
        }).then(pm => (paymentMethod1 = pm)),
      );

      beforeEach('create a virtual card payment method', () =>
        virtualcard
          .create({
            description: 'virtual card test',
            CollectiveId: collective1.id,
            amount: 10000,
            currency: 'USD',
          })
          .then(pm => (virtualCardPaymentMethod = pm)),
      );
>>>>>>> 6849b073

      it('new User should claim a virtual card', async () => {
        // setting correct code to claim virtual card by new User
        const virtualCardCode = virtualCardPaymentMethod.uuid.substring(0, 8);
        const args = {
          user: {
            name: 'New User',
            email: 'new@user.com',
            twitterHandle: 'xdamman'
          },
          code: virtualCardCode,
        };
        // claim virtual card
        // call graphql mutation
        const gqlResult = await utils.graphqlQuery(claimPaymentMethodQuery, args);

        gqlResult.errors && console.error(gqlResult.errors[0]);
        expect(gqlResult.errors).to.be.empty;
<<<<<<< HEAD
        const paymentMethod = gqlResult.data.claimPaymentMethod;
        // payment method should exist
        expect(paymentMethod).to.exist;
        // then paymentMethod SourcePaymentMethodId should be paymentMethod1.id(the PM of the organization collective1)
        expect(paymentMethod.SourcePaymentMethodId).to.equal(paymentMethod1.id);
        expect(paymentMethod.collective.name).to.equal(args.user.name);
        expect(paymentMethod.collective.twitterHandle).to.equal(args.user.twitterHandle);
        // and collective id of "original" virtual card should be different than the one returned
        expect(virtualCardPaymentMethod.CollectiveId).not.to.equal(paymentMethod.collective.id);
        // then find collective of created user
        const userCollective = paymentMethod.collective;
=======

        const paymentMethod = await models.PaymentMethod.findById(
          gqlResult.data.claimVirtualCard.id,
        );
        // payment method should exist
        expect(paymentMethod).to.exist;
        // then paymentMethod SourcePaymentMethodId should be paymentMethod1.id(the PM of the organization collective1)
        expect(paymentMethod.SourcePaymentMethodId).to.be.equal(
          paymentMethod1.id,
        );
        // and collective id of "original" virtual card should be different than the one returned
        expect(virtualCardPaymentMethod.CollectiveId).not.to.be.equal(
          paymentMethod.CollectiveId,
        );
        // then find collective of created user
        const userCollective = await models.Collective.findById(
          paymentMethod.CollectiveId,
        );
>>>>>>> 6849b073
        // then find the user
        const user = await models.User.findOne({
          where: {
            CollectiveId: userCollective.id,
          },
        });
        // then check if the user email matches the email on the argument used on the claim
        expect(user.email).to.be.equal(args.user.email);
        // then check if both have the same uuid
        expect(paymentMethod.uuid).not.to.be.equal(virtualCardPaymentMethod.id);
        // and check if both have the same expiry
<<<<<<< HEAD
        expect(moment(new Date(paymentMethod.expiryDate)).format()).to.be
          .equal(moment(virtualCardPaymentMethod.expiryDate).format());

        await utils.waitForCondition(() => sendEmailSpy.callCount > 0);
        expect(sendEmailSpy.firstCall.args[0]).to.equal(args.user.email);
        expect(sendEmailSpy.firstCall.args[1]).to.contain('You received $100 from collective1 to donate on Open Collective');
        expect(sendEmailSpy.firstCall.args[2]).to.contain("next=/redeemed?name=New%20User&amount=10000&currency=USD&emitterSlug=collective1&emitterName=collective1");
        expect(sendEmailSpy.firstCall.args[2]).to.contain(collective1.image.substr(collective1.image.lastIndexOf('/')+1));
=======
        expect(moment(paymentMethod.expiryDate).format()).to.be.equal(
          moment(virtualCardPaymentMethod.expiryDate).format(),
        );

        await utils.waitForCondition(() => sendEmailSpy.callCount > 0);
        expect(sendEmailSpy.firstCall.args[0]).to.equal(args.email);
        expect(sendEmailSpy.firstCall.args[1]).to.contain(
          'You received $100 from collective1 to donate on Open Collective',
        );
        expect(sendEmailSpy.firstCall.args[2]).to.contain(
          'next=/redeemed?name=&amount=10000&currency=USD&emitterSlug=collective1&emitterName=collective1',
        );
>>>>>>> 6849b073
      }); /** End Of "#new User should claim a virtual card" */

      it('Existing User should claim a virtual card', async () => {
        const existingUser = await models.User.createUserWithCollective({
          name: 'Existing User',
        });
        // setting correct code to claim virtual card by new User
        const virtualCardCode = virtualCardPaymentMethod.uuid.substring(0, 8);
        const args = {
          code: virtualCardCode,
        };
        // claim virtual card
        // call graphql mutation
<<<<<<< HEAD
        const gqlResult = await utils.graphqlQuery(claimPaymentMethodQuery, args , existingUser);
=======
        const gqlResult = await utils.graphqlQuery(
          claimVirtualCardQuery,
          args,
          existingUser,
        );
>>>>>>> 6849b073

        gqlResult.errors && console.error(gqlResult.errors[0]);
        expect(gqlResult.errors).to.be.empty;

<<<<<<< HEAD
        const paymentMethod = await models.PaymentMethod.findById(gqlResult.data.claimPaymentMethod.id);
=======
        const paymentMethod = await models.PaymentMethod.findById(
          gqlResult.data.claimVirtualCard.id,
        );
>>>>>>> 6849b073
        // payment method should exist
        expect(paymentMethod).to.exist;
        // then paymentMethod SourcePaymentMethodId should be paymentMethod1.id(the PM of the organization collective1)
        expect(paymentMethod.SourcePaymentMethodId).to.be.equal(
          paymentMethod1.id,
        );
        // and collective id of "original" virtual card should be different than the one returned
        expect(virtualCardPaymentMethod.CollectiveId).not.to.be.equal(
          paymentMethod.CollectiveId,
        );
        // then find collective of created user
        const userCollective = await models.Collective.findById(
          paymentMethod.CollectiveId,
        );
        // then find the user
        const user = await models.User.findOne({
          where: {
            CollectiveId: userCollective.id,
          },
        });
        // compare user from collectiveId on payment method to existingUser(that claimend)
        expect(user.email).to.be.equal(existingUser.email);
        expect(userCollective.id).to.be.equal(existingUser.CollectiveId);
        // then check if both have the same uuid
        expect(paymentMethod.uuid).not.to.be.equal(virtualCardPaymentMethod.id);
        // and check if both have the same expiry
        expect(moment(paymentMethod.expiryDate).format()).to.be.equal(
          moment(virtualCardPaymentMethod.expiryDate).format(),
        );
      }); /** End Of "Existing User should claim a virtual card" */
    }); /** End Of "#claim" */

    describe('#processOrder', async () => {
      let host1,
        collective1,
        collective2,
        virtualCardPaymentMethod,
        user1,
        userVirtualCard,
        userVirtualCardCollective;

      before(() => utils.resetTestDB());
<<<<<<< HEAD
      before('create Host 1(USD)', () => models.Collective.create({ name: 'Host 1', currency: 'USD', isActive: true }).then(c => {
        host1 = c;
        // Create stripe connected account to host
        return store.stripeConnectedAccount(host1.id);
      }));
      before('create collective1', () => models.Collective.create({ name: 'collective1', currency: 'USD', HostCollectiveId: host1.id, isActive: true }).then(c => collective1 = c));
      before('create collective2', () => models.Collective.create({ name: 'collective2', currency: 'USD', HostCollectiveId: host1.id, isActive: true }).then(c => collective2 = c));
      before('creates User 1', () => models.User.createUserWithCollective({ name: 'User 1' }).then(u => user1 = u));
      before('user1 to become Admin of collective1', () => models.Member.create({
        CreatedByUserId: user1.id,
        MemberCollectiveId: user1.CollectiveId,
        CollectiveId: collective1.id,
        role: 'ADMIN',
      }));
      before('create a credit card payment method', () => models.PaymentMethod.create({
        name: '4242',
        service: 'stripe',
        type: 'creditcard',
        token: 'tok_123456781234567812345678',
        CollectiveId: collective1.id,
        monthlyLimitPerMember: null,
      }));

      before('create a virtual card payment method', () => virtualcard.create({
        description: 'virtual card test',
        CollectiveId: collective1.id,
        amount: 10000,
        currency: 'USD',
      }).then(pm => virtualCardPaymentMethod = pm));

      before('new user claims a virtual card', () => virtualcard.claim({
        user: { email: 'new@user.com' },
        code: virtualCardPaymentMethod.uuid.substring(0,8),
      }).then(async (pm) => {
        virtualCardPaymentMethod = await models.PaymentMethod.findById(pm.id);
        userVirtualCardCollective = await models.Collective.findById(virtualCardPaymentMethod.CollectiveId);
        userVirtualCard = await models.User.findOne({
          where: {
            CollectiveId: userVirtualCardCollective.id,
          },
        });
      }));
=======
      before('create Host 1(USD)', () =>
        models.Collective.create({
          name: 'Host 1',
          currency: 'USD',
          isActive: true,
        }).then(c => {
          host1 = c;
          // Create stripe connected account to host
          return store.stripeConnectedAccount(host1.id);
        }),
      );
      before('create collective1', () =>
        models.Collective.create({
          name: 'collective1',
          currency: 'USD',
          HostCollectiveId: host1.id,
          isActive: true,
        }).then(c => (collective1 = c)),
      );
      before('create collective2', () =>
        models.Collective.create({
          name: 'collective2',
          currency: 'USD',
          HostCollectiveId: host1.id,
          isActive: true,
        }).then(c => (collective2 = c)),
      );
      before('creates User 1', () =>
        models.User.createUserWithCollective({ name: 'User 1' }).then(
          u => (user1 = u),
        ),
      );
      before('user1 to become Admin of collective1', () =>
        models.Member.create({
          CreatedByUserId: user1.id,
          MemberCollectiveId: user1.CollectiveId,
          CollectiveId: collective1.id,
          role: 'ADMIN',
        }),
      );
      before('create a credit card payment method', () =>
        models.PaymentMethod.create({
          name: '4242',
          service: 'stripe',
          type: 'creditcard',
          token: 'tok_123456781234567812345678',
          CollectiveId: collective1.id,
          monthlyLimitPerMember: null,
        }),
      );

      before('create a virtual card payment method', () =>
        virtualcard
          .create({
            description: 'virtual card test',
            CollectiveId: collective1.id,
            amount: 10000,
            currency: 'USD',
          })
          .then(pm => (virtualCardPaymentMethod = pm)),
      );

      before('new user claims a virtual card', () =>
        virtualcard
          .claim({
            email: 'new@user.com',
            code: virtualCardPaymentMethod.uuid.substring(0, 8),
          })
          .then(async pm => {
            virtualCardPaymentMethod = await models.PaymentMethod.findById(
              pm.id,
            );
            userVirtualCardCollective = await models.Collective.findById(
              virtualCardPaymentMethod.CollectiveId,
            );
            userVirtualCard = await models.User.findOne({
              where: {
                CollectiveId: userVirtualCardCollective.id,
              },
            });
          }),
      );
>>>>>>> 6849b073

      it('Order should NOT be executed because its amount exceeds the balance of the virtual card', async () => {
        // Setting up order
        const order = {
          fromCollective: { id: userVirtualCard.CollectiveId },
          collective: { id: collective2.id },
          paymentMethod: { uuid: virtualCardPaymentMethod.uuid },
          totalAmount: 1000000,
        };
        // Executing queries
        const gqlResult = await utils.graphqlQuery(
          createOrderQuery,
          { order },
          userVirtualCard,
        );
        expect(gqlResult.errors).to.not.be.empty;
        expect(gqlResult.errors[0]).to.exist;
        expect(gqlResult.errors[0].toString()).to.contain(
          "You don't have enough funds available",
        );
      }); /** End Of "Order should NOT be executed because its amount exceeds the balance of the virtual card" */

      it('Process order of a virtual card', async () => {
        // Setting up order
        const order = {
          fromCollective: { id: userVirtualCard.CollectiveId },
          collective: { id: collective2.id },
          paymentMethod: { uuid: virtualCardPaymentMethod.uuid },
          totalAmount: ORDER_TOTAL_AMOUNT,
        };
        // Executing queries
        const gqlResult = await utils.graphqlQuery(
          createOrderQuery,
          { order },
          userVirtualCard,
        );

        gqlResult.errors && console.error(gqlResult.errors[0]);
        expect(gqlResult.errors).to.be.empty;
        const transactions = await models.Transaction.findAll({
          where: {
            OrderId: gqlResult.data.createOrder.id,
          },
          order: [['id', 'DESC']],
          limit: 2,
        });
        // checking if transaction generated(CREDIT) matches the correct payment method
        // amount, currency and collectives...
        const creditTransaction = transactions[0];
        expect(creditTransaction.type).to.be.equal('CREDIT');
        expect(creditTransaction.PaymentMethodId).to.be.equal(
          virtualCardPaymentMethod.id,
        );
        expect(creditTransaction.FromCollectiveId).to.be.equal(
          userVirtualCard.CollectiveId,
        );
        expect(creditTransaction.CollectiveId).to.be.equal(collective2.id);
        expect(creditTransaction.amount).to.be.equal(ORDER_TOTAL_AMOUNT);
        expect(creditTransaction.amountInHostCurrency).to.be.equal(
          ORDER_TOTAL_AMOUNT,
        );
        expect(creditTransaction.currency).to.be.equal('USD');
        expect(creditTransaction.hostCurrency).to.be.equal('USD');
        // checking balance of virtual card(should be initial balance - order amount)
        const virtualCardCurrentBalance = await virtualcard.getBalance(
          virtualCardPaymentMethod,
        );
        expect(virtualCardCurrentBalance.amount).to.be.equal(
          virtualCardPaymentMethod.initialBalance - ORDER_TOTAL_AMOUNT,
        );
      }); /** End Of "Process order of a virtual card" */

      it('should fail when multiple orders exceed the balance of the virtual card', async () => {
        // Setting up order
        const order = {
          fromCollective: { id: userVirtualCard.CollectiveId },
          collective: { id: collective2.id },
          paymentMethod: { uuid: virtualCardPaymentMethod.uuid },
          totalAmount: ORDER_TOTAL_AMOUNT,
        };
        // Executing queries that overstep virtual card balance
        await utils.graphqlQuery(createOrderQuery, { order }, userVirtualCard);
        await utils.graphqlQuery(createOrderQuery, { order }, userVirtualCard);
        const gqlResult = await utils.graphqlQuery(
          createOrderQuery,
          { order },
          userVirtualCard,
        );

        expect(gqlResult.errors).to.not.be.empty;
        expect(gqlResult.errors[0]).to.exist;
        expect(gqlResult.errors[0].toString()).to.contain(
          "You don't have enough funds available",
        );
      }); /** End Of "should fail when multiple orders exceed the balance of the virtual card" */
    }); /** End Of "#processOrder" */
  }); /** End Of "graphql.mutations.paymentMethods.virtualcard" */

  describe('routes.paymentMethods.virtualcard', () => {
    describe('POST /payment-methods to Create a virtual card', async () => {
      let collective1, user1, appKeyData;

      before(() => utils.resetTestDB());
      before('generating API KEY)', () =>
        models.Application.create({}).then(key => (appKeyData = key)),
      );
      before('create collective1(currency USD, No Host)', () =>
        models.Collective.create({
          name: 'collective1',
          currency: 'USD',
          isActive: true,
        }).then(c => (collective1 = c)),
      );
      before('creates User 1', () =>
        models.User.createUserWithCollective({ name: 'User 1' }).then(
          u => (user1 = u),
        ),
      );
      before('user1 to become Admin of collective1', () =>
        models.Member.create({
          CreatedByUserId: user1.id,
          MemberCollectiveId: user1.CollectiveId,
          CollectiveId: collective1.id,
          role: 'ADMIN',
        }),
      );

      before('create a payment method', () =>
        models.PaymentMethod.create({
          name: '4242',
          service: 'stripe',
          type: 'creditcard',
          token: 'tok_123456781234567812345678',
          CollectiveId: collective1.id,
          monthlyLimitPerMember: null,
        }),
      );

      it('should Get 400 because there is no user authenticated', () => {
        const args = {
          description: 'virtual card test',
          CollectiveId: collective1.id,
          amount: 10000,
          currency: 'USD',
        };
        return request(app)
          .post('/v1/payment-methods')
          .send(args)
          .expect(400);
      });

      it('should fail creating a virtual card without a currency defined', () => {
        const args = {
          CollectiveId: collective1.id,
          amount: 10000,
        };
        return request(app)
          .post('/v1/payment-methods')
          .set('Authorization', `Bearer ${user1.jwt()}`)
          .set('Client-Id', appKeyData.clientId)
          .send(args)
          .expect(400);
      });

      it('should create a U$100 virtual card payment method', () => {
        const args = {
          CollectiveId: collective1.id,
          amount: 10000,
          currency: 'USD',
        };
        return request(app)
          .post('/v1/payment-methods')
          .set('Authorization', `Bearer ${user1.jwt()}`)
          .set('Client-Id', appKeyData.clientId)
          .send(args)
          .expect(200)
          .toPromise()
          .then(res => {
            expect(res.body).to.exist;
            const paymentMethod = res.body;
            expect(paymentMethod.CollectiveId).to.be.equal(collective1.id);
            expect(paymentMethod.balance).to.be.equal(args.amount);
          });
      });
    }); /** End Of "#create" */
  }); /** End Of "routes.paymentMethods.virtualcard" */
});<|MERGE_RESOLUTION|>--- conflicted
+++ resolved
@@ -228,7 +228,7 @@
         userCollective;
 
       before(() => utils.resetTestDB());
-<<<<<<< HEAD
+
       before('create Host 1(USD)', () => models.Collective.create({ name: 'Host 1', currency: 'USD', isActive: true }).then(c => {
         host1 = c;
         // Create stripe connected account to host
@@ -265,78 +265,6 @@
           },
         });
       }));
-=======
-      before('create Host 1(USD)', () =>
-        models.Collective.create({
-          name: 'Host 1',
-          currency: 'USD',
-          isActive: true,
-        }).then(c => {
-          host1 = c;
-          // Create stripe connected account to host
-          return store.stripeConnectedAccount(host1.id);
-        }),
-      );
-
-      before('create collective1', () =>
-        models.Collective.create({
-          name: 'collective1',
-          currency: 'USD',
-          HostCollectiveId: host1.id,
-          isActive: true,
-        }).then(c => (collective1 = c)),
-      );
-      before('create collective2', () =>
-        models.Collective.create({
-          name: 'collective2',
-          currency: 'USD',
-          HostCollectiveId: host1.id,
-          isActive: true,
-        }).then(c => (collective2 = c)),
-      );
-      before('create a credit card payment method', () =>
-        models.PaymentMethod.create({
-          name: '4242',
-          service: 'stripe',
-          type: 'creditcard',
-          token: 'tok_123456781234567812345678',
-          CollectiveId: collective1.id,
-          monthlyLimitPerMember: null,
-        }).then(pm => (paymentMethod1 = pm)),
-      );
-
-      before('create a virtual card payment method', () =>
-        virtualcard
-          .create({
-            description: 'virtual card test',
-            CollectiveId: collective1.id,
-            amount: 10000,
-            currency: 'USD',
-          })
-          .then(pm => (virtualCardPaymentMethod = pm)),
-      );
-
-      before('new user claims a virtual card', () =>
-        virtualcard
-          .claim({
-            email: 'new@user.com',
-            code: virtualCardPaymentMethod.uuid.substring(0, 8),
-          })
-          .then(async pm => {
-            virtualCardPaymentMethod = await models.PaymentMethod.findById(
-              pm.id,
-            );
-            userCollective = await models.Collective.findById(
-              virtualCardPaymentMethod.CollectiveId,
-            );
-            user = await models.User.findOne({
-              where: {
-                CollectiveId: userCollective.id,
-              },
-            });
-          }),
-      );
->>>>>>> 6849b073
 
       it('Order should NOT be executed because its amount exceeds the balance of the virtual card', async () => {
         expect(virtualCardPaymentMethod.SourcePaymentMethodId).to.be.equal(
@@ -498,36 +426,16 @@
       let collective1, paymentMethod1, virtualCardPaymentMethod;
 
       before(() => utils.resetTestDB());
-<<<<<<< HEAD
-      before('create collective1(currency USD, No Host)', () => models.Collective.create({
-        name: 'collective1',
-        currency: 'USD',
-        image: 'https://cldup.com/rdmBCmH20l.png',
-        isActive: true
-      }).then(c => collective1 = c));
-      before('create a credit card payment method', () => models.PaymentMethod.create({
-        name: '4242',
-        service: 'stripe',
-        type: 'creditcard',
-        token: 'tok_123456781234567812345678',
-        CollectiveId: collective1.id,
-        monthlyLimitPerMember: null,
-      }).then(pm => paymentMethod1 = pm));
-
-      beforeEach('create a virtual card payment method', () => virtualcard.create({
-        description: 'virtual card test',
-        CollectiveId: collective1.id,
-        amount: 10000,
-        currency: 'USD',
-      }).then(pm => virtualCardPaymentMethod = pm));
-=======
+
       before('create collective1(currency USD, No Host)', () =>
         models.Collective.create({
           name: 'collective1',
           currency: 'USD',
-          isActive: true,
-        }).then(c => (collective1 = c)),
-      );
+          image: 'https://cldup.com/rdmBCmH20l.png',
+          isActive: true
+        }).then(c => collective1 = c)
+      );
+
       before('create a credit card payment method', () =>
         models.PaymentMethod.create({
           name: '4242',
@@ -536,20 +444,17 @@
           token: 'tok_123456781234567812345678',
           CollectiveId: collective1.id,
           monthlyLimitPerMember: null,
-        }).then(pm => (paymentMethod1 = pm)),
+        }).then(pm => paymentMethod1 = pm)
       );
 
       beforeEach('create a virtual card payment method', () =>
-        virtualcard
-          .create({
-            description: 'virtual card test',
-            CollectiveId: collective1.id,
-            amount: 10000,
-            currency: 'USD',
-          })
-          .then(pm => (virtualCardPaymentMethod = pm)),
-      );
->>>>>>> 6849b073
+        virtualcard.create({
+          description: 'virtual card test',
+          CollectiveId: collective1.id,
+          amount: 10000,
+         currency: 'USD',
+        }).then(pm => virtualCardPaymentMethod = pm)
+      );
 
       it('new User should claim a virtual card', async () => {
         // setting correct code to claim virtual card by new User
@@ -568,7 +473,6 @@
 
         gqlResult.errors && console.error(gqlResult.errors[0]);
         expect(gqlResult.errors).to.be.empty;
-<<<<<<< HEAD
         const paymentMethod = gqlResult.data.claimPaymentMethod;
         // payment method should exist
         expect(paymentMethod).to.exist;
@@ -580,26 +484,7 @@
         expect(virtualCardPaymentMethod.CollectiveId).not.to.equal(paymentMethod.collective.id);
         // then find collective of created user
         const userCollective = paymentMethod.collective;
-=======
-
-        const paymentMethod = await models.PaymentMethod.findById(
-          gqlResult.data.claimVirtualCard.id,
-        );
-        // payment method should exist
-        expect(paymentMethod).to.exist;
-        // then paymentMethod SourcePaymentMethodId should be paymentMethod1.id(the PM of the organization collective1)
-        expect(paymentMethod.SourcePaymentMethodId).to.be.equal(
-          paymentMethod1.id,
-        );
-        // and collective id of "original" virtual card should be different than the one returned
-        expect(virtualCardPaymentMethod.CollectiveId).not.to.be.equal(
-          paymentMethod.CollectiveId,
-        );
-        // then find collective of created user
-        const userCollective = await models.Collective.findById(
-          paymentMethod.CollectiveId,
-        );
->>>>>>> 6849b073
+
         // then find the user
         const user = await models.User.findOne({
           where: {
@@ -611,7 +496,6 @@
         // then check if both have the same uuid
         expect(paymentMethod.uuid).not.to.be.equal(virtualCardPaymentMethod.id);
         // and check if both have the same expiry
-<<<<<<< HEAD
         expect(moment(new Date(paymentMethod.expiryDate)).format()).to.be
           .equal(moment(virtualCardPaymentMethod.expiryDate).format());
 
@@ -620,20 +504,7 @@
         expect(sendEmailSpy.firstCall.args[1]).to.contain('You received $100 from collective1 to donate on Open Collective');
         expect(sendEmailSpy.firstCall.args[2]).to.contain("next=/redeemed?name=New%20User&amount=10000&currency=USD&emitterSlug=collective1&emitterName=collective1");
         expect(sendEmailSpy.firstCall.args[2]).to.contain(collective1.image.substr(collective1.image.lastIndexOf('/')+1));
-=======
-        expect(moment(paymentMethod.expiryDate).format()).to.be.equal(
-          moment(virtualCardPaymentMethod.expiryDate).format(),
-        );
-
-        await utils.waitForCondition(() => sendEmailSpy.callCount > 0);
-        expect(sendEmailSpy.firstCall.args[0]).to.equal(args.email);
-        expect(sendEmailSpy.firstCall.args[1]).to.contain(
-          'You received $100 from collective1 to donate on Open Collective',
-        );
-        expect(sendEmailSpy.firstCall.args[2]).to.contain(
-          'next=/redeemed?name=&amount=10000&currency=USD&emitterSlug=collective1&emitterName=collective1',
-        );
->>>>>>> 6849b073
+
       }); /** End Of "#new User should claim a virtual card" */
 
       it('Existing User should claim a virtual card', async () => {
@@ -647,26 +518,13 @@
         };
         // claim virtual card
         // call graphql mutation
-<<<<<<< HEAD
         const gqlResult = await utils.graphqlQuery(claimPaymentMethodQuery, args , existingUser);
-=======
-        const gqlResult = await utils.graphqlQuery(
-          claimVirtualCardQuery,
-          args,
-          existingUser,
-        );
->>>>>>> 6849b073
 
         gqlResult.errors && console.error(gqlResult.errors[0]);
         expect(gqlResult.errors).to.be.empty;
 
-<<<<<<< HEAD
         const paymentMethod = await models.PaymentMethod.findById(gqlResult.data.claimPaymentMethod.id);
-=======
-        const paymentMethod = await models.PaymentMethod.findById(
-          gqlResult.data.claimVirtualCard.id,
-        );
->>>>>>> 6849b073
+
         // payment method should exist
         expect(paymentMethod).to.exist;
         // then paymentMethod SourcePaymentMethodId should be paymentMethod1.id(the PM of the organization collective1)
@@ -709,7 +567,7 @@
         userVirtualCardCollective;
 
       before(() => utils.resetTestDB());
-<<<<<<< HEAD
+
       before('create Host 1(USD)', () => models.Collective.create({ name: 'Host 1', currency: 'USD', isActive: true }).then(c => {
         host1 = c;
         // Create stripe connected account to host
@@ -752,90 +610,6 @@
           },
         });
       }));
-=======
-      before('create Host 1(USD)', () =>
-        models.Collective.create({
-          name: 'Host 1',
-          currency: 'USD',
-          isActive: true,
-        }).then(c => {
-          host1 = c;
-          // Create stripe connected account to host
-          return store.stripeConnectedAccount(host1.id);
-        }),
-      );
-      before('create collective1', () =>
-        models.Collective.create({
-          name: 'collective1',
-          currency: 'USD',
-          HostCollectiveId: host1.id,
-          isActive: true,
-        }).then(c => (collective1 = c)),
-      );
-      before('create collective2', () =>
-        models.Collective.create({
-          name: 'collective2',
-          currency: 'USD',
-          HostCollectiveId: host1.id,
-          isActive: true,
-        }).then(c => (collective2 = c)),
-      );
-      before('creates User 1', () =>
-        models.User.createUserWithCollective({ name: 'User 1' }).then(
-          u => (user1 = u),
-        ),
-      );
-      before('user1 to become Admin of collective1', () =>
-        models.Member.create({
-          CreatedByUserId: user1.id,
-          MemberCollectiveId: user1.CollectiveId,
-          CollectiveId: collective1.id,
-          role: 'ADMIN',
-        }),
-      );
-      before('create a credit card payment method', () =>
-        models.PaymentMethod.create({
-          name: '4242',
-          service: 'stripe',
-          type: 'creditcard',
-          token: 'tok_123456781234567812345678',
-          CollectiveId: collective1.id,
-          monthlyLimitPerMember: null,
-        }),
-      );
-
-      before('create a virtual card payment method', () =>
-        virtualcard
-          .create({
-            description: 'virtual card test',
-            CollectiveId: collective1.id,
-            amount: 10000,
-            currency: 'USD',
-          })
-          .then(pm => (virtualCardPaymentMethod = pm)),
-      );
-
-      before('new user claims a virtual card', () =>
-        virtualcard
-          .claim({
-            email: 'new@user.com',
-            code: virtualCardPaymentMethod.uuid.substring(0, 8),
-          })
-          .then(async pm => {
-            virtualCardPaymentMethod = await models.PaymentMethod.findById(
-              pm.id,
-            );
-            userVirtualCardCollective = await models.Collective.findById(
-              virtualCardPaymentMethod.CollectiveId,
-            );
-            userVirtualCard = await models.User.findOne({
-              where: {
-                CollectiveId: userVirtualCardCollective.id,
-              },
-            });
-          }),
-      );
->>>>>>> 6849b073
 
       it('Order should NOT be executed because its amount exceeds the balance of the virtual card', async () => {
         // Setting up order
